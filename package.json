{
  "name": "code-oss-dev",
<<<<<<< HEAD
  "version": "1.37.0",
  "distro": "409a5566f22a67f075b188de068d6a5a24dbe18d",
=======
  "version": "1.36.0",
  "distro": "52677f13c32f27243902aef937a93074b099ee3e",
>>>>>>> ebacb163
  "author": {
    "name": "Microsoft Corporation"
  },
  "license": "MIT",
  "main": "./out/main",
  "private": true,
  "scripts": {
    "test": "mocha",
    "preinstall": "node build/npm/preinstall.js",
    "postinstall": "node build/npm/postinstall.js",
    "compile": "gulp compile --max_old_space_size=4095",
    "watch": "gulp watch --max_old_space_size=4095",
    "watch-client": "gulp watch-client --max_old_space_size=4095",
    "monaco-editor-test": "mocha --only-monaco-editor",
    "precommit": "node build/gulpfile.hygiene.js",
    "gulp": "gulp --max_old_space_size=4095",
    "7z": "7z",
    "update-grammars": "node build/npm/update-all-grammars.js",
    "update-localization-extension": "node build/npm/update-localization-extension.js",
    "smoketest": "cd test/smoke && node test/index.js",
    "download-builtin-extensions": "node build/lib/builtInExtensions.js",
    "monaco-compile-check": "tsc -p src/tsconfig.monaco.json --noEmit",
    "strict-initialization-watch": "tsc --watch -p src/tsconfig.json --noEmit --strictPropertyInitialization"
  },
  "dependencies": {
    "applicationinsights": "1.0.8",
    "getmac": "1.4.1",
    "graceful-fs": "4.1.11",
    "http-proxy-agent": "^2.1.0",
    "https-proxy-agent": "^2.2.1",
    "iconv-lite": "0.4.23",
    "jschardet": "1.6.0",
    "keytar": "4.2.1",
    "minimist": "1.2.0",
    "native-is-elevated": "^0.2.1",
    "native-keymap": "1.2.6",
    "native-watchdog": "1.0.0",
    "node-pty": "0.9.0-beta17",
    "onigasm-umd": "^2.2.2",
    "semver": "^5.5.0",
    "spdlog": "^0.9.0",
    "sudo-prompt": "8.2.0",
    "v8-inspect-profiler": "^0.0.20",
    "vscode-chokidar": "1.6.5",
    "vscode-nsfw": "1.1.2",
    "vscode-proxy-agent": "0.4.0",
    "vscode-ripgrep": "^1.2.5",
    "vscode-sqlite3": "4.0.7",
    "vscode-textmate": "^4.1.1",
    "xterm": "3.15.0-beta50",
    "xterm-addon-search": "0.1.0-beta6",
    "xterm-addon-web-links": "0.1.0-beta10",
    "yauzl": "^2.9.2",
    "yazl": "^2.4.3"
  },
  "devDependencies": {
    "7zip": "0.0.6",
    "@types/keytar": "^4.0.1",
    "@types/minimist": "^1.2.0",
    "@types/mocha": "2.2.39",
    "@types/node": "^10.12.12",
    "@types/semver": "^5.5.0",
    "@types/sinon": "^1.16.36",
    "@types/webpack": "^4.4.10",
    "@types/winreg": "^1.2.30",
    "ansi-colors": "^3.2.3",
    "asar": "^0.14.0",
    "chromium-pickle-js": "^0.2.0",
    "copy-webpack-plugin": "^4.5.2",
    "coveralls": "^2.11.11",
    "cson-parser": "^1.3.3",
    "debounce": "^1.0.0",
    "documentdb": "^1.5.1",
    "electron-mksnapshot": "~2.0.0",
    "eslint": "^4.18.2",
    "event-stream": "3.3.4",
    "express": "^4.13.1",
    "fancy-log": "^1.3.3",
    "fast-plist": "0.1.2",
    "glob": "^5.0.13",
    "gulp": "^4.0.0",
    "gulp-atom-electron": "^1.20.0",
    "gulp-azure-storage": "^0.10.0",
    "gulp-buffer": "0.0.2",
    "gulp-concat": "^2.6.1",
    "gulp-cssnano": "^2.1.3",
    "gulp-eslint": "^5.0.0",
    "gulp-filter": "^5.1.0",
    "gulp-flatmap": "^1.0.2",
    "gulp-gunzip": "^1.0.0",
    "gulp-json-editor": "^2.5.0",
    "gulp-plumber": "^1.2.0",
    "gulp-remote-src": "^0.4.4",
    "gulp-rename": "^1.2.0",
    "gulp-replace": "^0.5.4",
    "gulp-shell": "^0.6.5",
    "gulp-tsb": "2.0.7",
    "gulp-tslint": "^8.1.3",
    "gulp-uglify": "^3.0.0",
    "gulp-untar": "^0.0.7",
    "gulp-vinyl-zip": "^2.1.2",
    "http-server": "^0.11.1",
    "husky": "^0.13.1",
    "innosetup": "5.6.1",
    "is": "^3.1.0",
    "istanbul": "^0.3.17",
    "jsdom-no-contextify": "^3.1.0",
    "lazy.js": "^0.4.2",
    "merge-options": "^1.0.1",
    "mime": "^1.4.1",
    "minimatch": "^3.0.4",
    "mkdirp": "^0.5.0",
    "mocha": "^2.2.5",
    "mocha-junit-reporter": "^1.17.0",
    "opn": "^5.4.0",
    "optimist": "0.3.5",
    "p-all": "^1.0.0",
    "pump": "^1.0.1",
    "queue": "3.0.6",
    "rcedit": "^1.1.0",
    "remap-istanbul": "^0.13.0",
    "rimraf": "^2.2.8",
    "sinon": "^1.17.2",
    "source-map": "^0.4.4",
    "ts-loader": "^4.4.2",
    "tslint": "^5.16.0",
    "typescript": "3.5.2",
    "typescript-formatter": "7.1.0",
    "uglify-es": "^3.0.18",
    "underscore": "^1.8.2",
    "vinyl": "^2.0.0",
    "vinyl-fs": "^3.0.0",
    "vsce": "1.48.0",
    "vscode-debugprotocol": "1.35.0",
    "vscode-nls-dev": "3.2.5",
    "webpack": "^4.16.5",
    "webpack-cli": "^3.1.0",
    "webpack-stream": "^5.1.1"
  },
  "repository": {
    "type": "git",
    "url": "https://github.com/Microsoft/vscode.git"
  },
  "bugs": {
    "url": "https://github.com/Microsoft/vscode/issues"
  },
  "optionalDependencies": {
    "vscode-windows-ca-certs": "0.1.0",
    "vscode-windows-registry": "1.0.1",
    "windows-foreground-love": "0.1.0",
    "windows-mutex": "0.2.1",
    "windows-process-tree": "0.2.3"
  }
}<|MERGE_RESOLUTION|>--- conflicted
+++ resolved
@@ -1,12 +1,7 @@
 {
   "name": "code-oss-dev",
-<<<<<<< HEAD
   "version": "1.37.0",
-  "distro": "409a5566f22a67f075b188de068d6a5a24dbe18d",
-=======
-  "version": "1.36.0",
-  "distro": "52677f13c32f27243902aef937a93074b099ee3e",
->>>>>>> ebacb163
+  "distro": "b21cb2a950fdcc3ab100ee0d36d42f433de3a79a",
   "author": {
     "name": "Microsoft Corporation"
   },
